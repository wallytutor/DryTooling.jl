--- conflicted
+++ resolved
@@ -19,10 +19,7 @@
 
 [compat]
 CSV = "0.10"
-<<<<<<< HEAD
 DataFrames = "1"
-=======
->>>>>>> bb960b47
 DifferentialEquations = "7"
 Documenter = "0.27"
 Ipopt = "1"
