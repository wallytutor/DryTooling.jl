--- conflicted
+++ resolved
@@ -32,11 +32,8 @@
 JuMP = "1"
 ModelingToolkit = "8"
 Plots = "1"
-<<<<<<< HEAD
 Pluto = "0.19"
-=======
 Revise = "3"
->>>>>>> 0c143ef9
 Trapz = "2"
 Unitful = "1"
 julia = "1.8"
